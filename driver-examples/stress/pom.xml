--- conflicted
+++ resolved
@@ -16,11 +16,7 @@
   <parent>
     <groupId>com.datastax.cassandra</groupId>
     <artifactId>cassandra-driver-examples-parent</artifactId>
-<<<<<<< HEAD
     <version>2.0.0-beta2-SNAPSHOT</version>
-=======
-    <version>1.0.5-SNAPSHOT</version>
->>>>>>> 9789aae1
   </parent>
   <artifactId>cassandra-driver-examples-stress</artifactId>
   <packaging>jar</packaging>
@@ -32,11 +28,7 @@
     <dependency>
       <groupId>com.datastax.cassandra</groupId>
       <artifactId>cassandra-driver-core</artifactId>
-<<<<<<< HEAD
       <version>2.0.0-beta2-SNAPSHOT</version>
-=======
-      <version>1.0.5-SNAPSHOT</version>
->>>>>>> 9789aae1
     </dependency>
 
     <dependency>
