/*
 *      Copyright (C) 2012-2014 DataStax Inc.
 *
 *   Licensed under the Apache License, Version 2.0 (the "License");
 *   you may not use this file except in compliance with the License.
 *   You may obtain a copy of the License at
 *
 *      http://www.apache.org/licenses/LICENSE-2.0
 *
 *   Unless required by applicable law or agreed to in writing, software
 *   distributed under the License is distributed on an "AS IS" BASIS,
 *   WITHOUT WARRANTIES OR CONDITIONS OF ANY KIND, either express or implied.
 *   See the License for the specific language governing permissions and
 *   limitations under the License.
 */
package com.datastax.driver.core.querybuilder;

import java.math.BigDecimal;
import java.math.BigInteger;
import java.net.InetAddress;
import java.nio.ByteBuffer;
import java.util.*;
import java.util.regex.Pattern;

import com.datastax.driver.core.DataType;
import com.datastax.driver.core.ProtocolVersion;
import com.datastax.driver.core.TupleValue;
import com.datastax.driver.core.UDTValue;
import com.datastax.driver.core.utils.Bytes;

// Static utilities private to the query builder
abstract class Utils {

    private static final Pattern cnamePattern = Pattern.compile("\\w+(?:\\[.+\\])?");

    static StringBuilder joinAndAppend(StringBuilder sb, String separator, List<? extends Appendeable> values, List<Object> variables) {
        for (int i = 0; i < values.size(); i++) {
            if (i > 0)
                sb.append(separator);
            values.get(i).appendTo(sb, variables);
        }
        return sb;
    }

    static StringBuilder joinAndAppendNames(StringBuilder sb, String separator, List<?> values) {
        for (int i = 0; i < values.size(); i++) {
            if (i > 0)
                sb.append(separator);
            appendName(values.get(i), sb);
        }
        return sb;
    }

<<<<<<< HEAD
    static StringBuilder joinAndAppendValues(StringBuilder sb, String separator, List<Object> values, List<Object> variables) {
=======
    static StringBuilder joinAndAppendValues(StringBuilder sb, String separator, List<?> values, List<ByteBuffer> variables) {
>>>>>>> 8a807f79
        for (int i = 0; i < values.size(); i++) {
            if (i > 0)
                sb.append(separator);
            appendValue(values.get(i), sb, variables);
        }
        return sb;
    }

    // Returns null if it's not really serializable (function call, bind markers, ...)
    static boolean isSerializable(Object value) {
        if (value instanceof BindMarker || value instanceof FCall || value instanceof CName)
            return false;

        // We also don't serialize fixed size number types. The reason is that if we do it, we will
        // force a particular size (4 bytes for ints, ...) and for the query builder, we don't want
        // users to have to bother with that.
        if (value instanceof Number && !(value instanceof BigInteger || value instanceof BigDecimal))
            return false;

        return true;
    }

    static ByteBuffer[] convert(List<Object> values, ProtocolVersion protocolVersion) {
        ByteBuffer[] serializedValues = new ByteBuffer[values.size()];
        for (int i = 0; i < values.size(); i++) {
            try {
                serializedValues[i] = DataType.serializeValue(values.get(i), protocolVersion);
            } catch (IllegalArgumentException e) {
                // Catch and rethrow to provide a more helpful error message (one that include which value is bad)
                throw new IllegalArgumentException(String.format("Value %d of type %s does not correspond to any CQL3 type", i, values.get(i).getClass()));
            }
        }
        return serializedValues;
    }

    static StringBuilder appendValue(Object value, StringBuilder sb, List<Object> variables) {
        if (variables == null || !isSerializable(value))
            return appendValue(value, sb);

        sb.append('?');
        variables.add(value);
        return sb;
    }

    private static StringBuilder appendValue(Object value, StringBuilder sb) {
        // That is kind of lame but lacking a better solution
        if (appendValueIfLiteral(value, sb))
            return sb;

        if (appendValueIfCollection(value, sb))
            return sb;

        if (appendValueIfUdt(value, sb))
            return sb;

        if (appendValueIfTuple(value, sb))
            return sb;

        appendStringIfValid(value, sb);
        return sb;
    }

    static StringBuilder appendFlatValue(Object value, StringBuilder sb) {
        if (appendValueIfLiteral(value, sb))
            return sb;

        appendStringIfValid(value, sb);
        return sb;
    }

    private static void appendStringIfValid(Object value, StringBuilder sb) {
        if (value instanceof RawString) {
            sb.append(value.toString());
        } else {
            if (!(value instanceof String)) {
                String msg = String.format("Invalid value %s of type unknown to the query builder", value);
                if (value instanceof byte[])
                    msg += " (for blob values, make sure to use a ByteBuffer)";
                throw new IllegalArgumentException(msg);
            }
            appendValueString((String)value, sb);
        }
    }

    private static boolean appendValueIfLiteral(Object value, StringBuilder sb) {
        if (value instanceof Number || value instanceof UUID || value instanceof Boolean) {
            sb.append(value);
            return true;
        } else if (value instanceof InetAddress) {
            sb.append(DataType.inet().format(value));
            return true;
        } else if (value instanceof Date) {
            sb.append(DataType.timestamp().format(value));
            return true;
        } else if (value instanceof ByteBuffer) {
<<<<<<< HEAD
            sb.append(DataType.blob().format(value));
=======
            sb.append(Bytes.toHexString((ByteBuffer) value));
>>>>>>> 8a807f79
            return true;
        } else if (value instanceof BindMarker) {
            sb.append(value);
            return true;
        } else if (value instanceof FCall) {
            FCall fcall = (FCall)value;
            sb.append(fcall.name).append('(');
            for (int i = 0; i < fcall.parameters.length; i++) {
                if (i > 0)
                    sb.append(',');
                appendValue(fcall.parameters[i], sb, null);
            }
            sb.append(')');
            return true;
        } else if (value instanceof CName) {
            appendName(((CName)value).name, sb);
            return true;
        } else if (value == null) {
            sb.append("null");
            return true;
        } else {
            return false;
        }
    }

    @SuppressWarnings("rawtypes")
    private static boolean appendValueIfCollection(Object value, StringBuilder sb) {
        if (value instanceof List) {
<<<<<<< HEAD
            appendList((List)value, sb);
=======
            appendList((List) value, sb, rawValue);
>>>>>>> 8a807f79
            return true;
        } else if (value instanceof Set) {
            appendSet((Set)value, sb);
            return true;
        } else if (value instanceof Map) {
            appendMap((Map)value, sb);
            return true;
        } else {
            return false;
        }
    }

    static StringBuilder appendCollection(Object value, StringBuilder sb, List<Object> variables) {
        if (variables == null || !isSerializable(value)) {
            boolean wasCollection = appendValueIfCollection(value, sb);
            assert wasCollection;
        } else {
            sb.append('?');
            variables.add(value);
        }
        return sb;
    }

    static StringBuilder appendList(List<?> l, StringBuilder sb) {
        sb.append('[');
        for (int i = 0; i < l.size(); i++) {
            if (i > 0)
                sb.append(',');
            appendFlatValue(l.get(i), sb);
        }
        sb.append(']');
        return sb;
    }

    static StringBuilder appendSet(Set<?> s, StringBuilder sb) {
        sb.append('{');
        boolean first = true;
        for (Object elt : s) {
            if (first) first = false; else sb.append(',');
            appendFlatValue(elt, sb);
        }
        sb.append('}');
        return sb;
    }

    static StringBuilder appendMap(Map<?, ?> m, StringBuilder sb) {
        sb.append('{');
        boolean first = true;
        for (Map.Entry<?, ?> entry : m.entrySet()) {
            if (first)
                first = false;
            else
                sb.append(',');
            appendFlatValue(entry.getKey(), sb);
            sb.append(':');
            appendFlatValue(entry.getValue(), sb);
        }
        sb.append('}');
        return sb;
    }

    private static boolean appendValueIfUdt(Object value, StringBuilder sb) {
        if (value instanceof UDTValue) {
            sb.append(((UDTValue)value).toString());
            return true;
        } else {
            return false;
        }
    }

    private static boolean appendValueIfTuple(Object value, StringBuilder sb) {
        if (value instanceof TupleValue) {
            sb.append(((TupleValue)value).toString());
            return true;
        } else {
            return false;
        }
    }

    static boolean containsBindMarker(Object value) {
        if (value instanceof BindMarker)
            return true;

        if (!(value instanceof FCall))
            return false;

        FCall fcall = (FCall)value;
        for (Object param : fcall.parameters)
            if (containsBindMarker(param))
                return true;
        return false;
    }

    private static StringBuilder appendValueString(String value, StringBuilder sb) {
        return sb.append(DataType.text().format(value));
    }

    static boolean isRawValue(Object value) {
        return value != null
            && !(value instanceof FCall)
            && !(value instanceof CName)
            && !(value instanceof BindMarker);
    }

    static String toRawString(Object value) {
        return appendValue(value, new StringBuilder()).toString();
    }

    static StringBuilder appendName(String name, StringBuilder sb) {
        name = name.trim();
        // FIXME: checking for token( specifically is uber ugly, we'll need some better solution.
        if (cnamePattern.matcher(name).matches() || name.startsWith("\"") || name.startsWith("token("))
            sb.append(name);
        else
            sb.append('"').append(name).append('"');
        return sb;
    }

    static StringBuilder appendName(Object name, StringBuilder sb) {
        if (name instanceof String) {
            appendName((String)name, sb);
        } else if (name instanceof CName) {
            appendName(((CName)name).name, sb);
        } else if (name instanceof FCall) {
            FCall fcall = (FCall)name;
            sb.append(fcall.name).append('(');
            for (int i = 0; i < fcall.parameters.length; i++) {
                if (i > 0)
                    sb.append(',');
                appendValue(fcall.parameters[i], sb, null);
            }
            sb.append(')');
        } else if (name instanceof Alias) {
            Alias alias = (Alias)name;
            appendName(alias.column, sb);
            sb.append(" AS ").append(alias.alias);
        } else {
            throw new IllegalArgumentException(String.format("Invalid column %s of type unknown of the query builder", name));
        }
        return sb;
    }

    static abstract class Appendeable {
        abstract void appendTo(StringBuilder sb, List<Object> values);
        abstract boolean containsBindMarker();
    }

    static class RawString {
        private final String str;

        RawString(String str) {
            this.str = str;
        }

        @Override
        public String toString() {
            return str;
        }
    }

    static class FCall {
        private final String name;
        private final Object[] parameters;

        FCall(String name, Object... parameters) {
            this.name = name;
            this.parameters = parameters;
        }

        @Override
        public String toString() {
            StringBuilder sb = new StringBuilder();
            sb.append(name).append('(');
            for (int i = 0; i < parameters.length; i++) {
                if (i > 0)
                    sb.append(',');
                sb.append(parameters[i]);
            }
            sb.append(')');
            return sb.toString();
        }
    }

    static class CName {
        private final String name;

        CName(String name) {
            this.name = name;
        }

        @Override
        public String toString() {
            return name;
        }
    }

    static class Alias {
        private final Object column;
        private final String alias;

        Alias(Object column, String alias) {
            this.column = column;
            this.alias = alias;
        }

        @Override
        public String toString() {
            return String.format("%s AS %s", column, alias);
        }
    }
}<|MERGE_RESOLUTION|>--- conflicted
+++ resolved
@@ -51,11 +51,7 @@
         return sb;
     }
 
-<<<<<<< HEAD
-    static StringBuilder joinAndAppendValues(StringBuilder sb, String separator, List<Object> values, List<Object> variables) {
-=======
-    static StringBuilder joinAndAppendValues(StringBuilder sb, String separator, List<?> values, List<ByteBuffer> variables) {
->>>>>>> 8a807f79
+    static StringBuilder joinAndAppendValues(StringBuilder sb, String separator, List<?> values, List<Object> variables) {
         for (int i = 0; i < values.size(); i++) {
             if (i > 0)
                 sb.append(separator);
@@ -151,11 +147,7 @@
             sb.append(DataType.timestamp().format(value));
             return true;
         } else if (value instanceof ByteBuffer) {
-<<<<<<< HEAD
             sb.append(DataType.blob().format(value));
-=======
-            sb.append(Bytes.toHexString((ByteBuffer) value));
->>>>>>> 8a807f79
             return true;
         } else if (value instanceof BindMarker) {
             sb.append(value);
@@ -184,11 +176,7 @@
     @SuppressWarnings("rawtypes")
     private static boolean appendValueIfCollection(Object value, StringBuilder sb) {
         if (value instanceof List) {
-<<<<<<< HEAD
             appendList((List)value, sb);
-=======
-            appendList((List) value, sb, rawValue);
->>>>>>> 8a807f79
             return true;
         } else if (value instanceof Set) {
             appendSet((Set)value, sb);
