--- conflicted
+++ resolved
@@ -64,13 +64,11 @@
 
     private static final Logger logger = LoggerFactory.getLogger(Cluster.class);
 
-<<<<<<< HEAD
     // Some per-JVM number that allows to generate unique cluster names when
     // multiple Cluster instance are created in the same JVM.
     private static final AtomicInteger CLUSTER_ID = new AtomicInteger(0);
-=======
+
     private static final int DEFAULT_THREAD_KEEP_ALIVE = 30;
->>>>>>> 877918cb
 
     final Manager manager;
 
@@ -782,12 +780,10 @@
         return destUnit.convert(System.nanoTime() - startNanos, TimeUnit.NANOSECONDS);
     }
 
-<<<<<<< HEAD
     private static String generateClusterName() {
         return "cluster" + CLUSTER_ID.incrementAndGet();
     }
 
-=======
     private static ListeningExecutorService makeExecutor(int threads, String name) {
         ThreadPoolExecutor executor = new ThreadPoolExecutor(threads,
                                                              threads,
@@ -799,7 +795,6 @@
         executor.allowCoreThreadTimeOut(true);
         return MoreExecutors.listeningDecorator(executor);
     }
->>>>>>> 877918cb
 
     /**
      * The sessions and hosts managed by this a Cluster instance.
@@ -851,13 +846,11 @@
         private Manager(String clusterName, List<InetAddress> contactPoints, Configuration configuration, Collection<Host.StateListener> listeners) {
             logger.debug("Starting new cluster with contact points " + contactPoints);
 
-<<<<<<< HEAD
             this.clusterName = clusterName == null ? generateClusterName() : clusterName;
-=======
+
             this.executor = makeExecutor(Runtime.getRuntime().availableProcessors(), "Cassandra Java Driver worker-%d");
             this.blockingTasksExecutor = makeExecutor(2, "Cassandra Java Driver blocking tasks worker-%d");
 
->>>>>>> 877918cb
             this.configuration = configuration;
             this.metadata = new Metadata(this);
             this.contactPoints = contactPoints;
@@ -867,10 +860,7 @@
 
             this.metrics = configuration.getMetricsOptions() == null ? null : new Metrics(this);
             this.configuration.register(this);
-<<<<<<< HEAD
             this.listeners = new CopyOnWriteArraySet<Host.StateListener>(listeners);
-=======
->>>>>>> 877918cb
         }
 
         private void init() {
